--- conflicted
+++ resolved
@@ -15,12 +15,9 @@
 
 
 
-<<<<<<< HEAD
 
-export const getCookie = async() => {
-=======
+
 export const getCookie = async () => {
->>>>>>> 0642984e
 
 	const data = {
 		email: 'hi@litekart.in',
