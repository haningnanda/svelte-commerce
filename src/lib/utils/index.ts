--- conflicted
+++ resolved
@@ -1,300 +1,296 @@
-<<<<<<< HEAD
-import { currency as currencyConfig } from '../config'
-import { toasts } from 'svelte-toasts'
-import type { ToastType } from 'svelte-toasts/types/common'
-import { goto } from '$app/navigation'
-
-let allToasts: any
-
-export const goback = () => {
-	if (history.length < 3) {
-		goto('/')
-	} else {
-		window.history.go(-1)
-	}
-}
-
-export function constructURL2(url: string, fl: any) {
-	url += '?'
-	Object.keys(fl).forEach((e) => {
-		if (e == 'page') return
-		if (fl[e] && fl[e] !== 'undefined' && fl[e].length > 0)
-			url += `${e}=${encodeURIComponent(fl[e])}&`
-	})
-	return url
-}
-
-export const delay = (delayInms: number) => {
-	return new Promise((resolve) => {
-		setTimeout(() => {
-			resolve(2)
-		}, delayInms)
-	})
-}
-
-export const getCdnImageUrl = ({ src, IMAGE_CDN_URL, IMAGE_CDN_PROVIDER, NO_QUERY = false }) => {
-	const possibleImageUrls = [
-		'https://s3.ap-south-1.amazonaws.com/litekart.in/',
-		'https://misiki.s3.ap-south-1.amazonaws.com/',
-		'https://cartflo.s3.me-central-1.amazonaws.com',
-		'https://varnijewels.s3.amazonaws.com/'
-	]
-	let originalImageUrl = src
-	let shouldAttachCdn = false
-	for (const i of possibleImageUrls) {
-		if (src?.includes(i)) {
-			originalImageUrl = src.replace(i, '/')
-			shouldAttachCdn = true
-		}
-	}
-	if (shouldAttachCdn) {
-		if (NO_QUERY) return originalImageUrl
-		else return IMAGE_CDN_URL + originalImageUrl
-	} else {
-		return originalImageUrl
-	}
-}
-
-export const getColorNameFromVarni = (value: string) => {
-	const colorsGroup = [
-		{
-			color_codes: ['#aaaeee'],
-			name: 'Rose',
-		},
-		{
-			color_codes: ['#ffffff'],
-			name: 'White',
-		},
-		{
-			color_codes: ['#cccaaa', '#ffff00'],
-			name: 'Yellow',
-		}
-	]
-
-	for (const color of colorsGroup) {
-		if (color.color_codes.includes(value)) {
-			return color.name
-		}
-	}
-}
-
-const toast = (title, type) => {
-	title = title?.body?.message?.error || title?.body?.message || title?.message?.error || title?.message || title?.error || title || ''
-	allToasts?.remove()
-	allToasts = toasts.add({
-		title: title,
-		description: '',
-		duration: 5000, // 0 or negative to avoid auto-remove
-		type: type || 'info',
-		theme: 'dark',
-		placement: 'top-center',
-		showProgress: false,
-		onClick: () => { },
-		onRemove: () => { }
-		// component: BootstrapToast, // allows to override toast component/template per toast
-	})
-}
-
-const removeToasts = () => {
-	allToasts.remove()
-}
-
-export { toast, removeToasts }
-
-export function date(value: string) {
-	const date = new Date(value)
-	return date.toLocaleString(['en-US'], {
-		month: 'short',
-		day: '2-digit',
-		year: 'numeric',
-		hour: '2-digit',
-		minute: '2-digit'
-	})
-}
-
-export function dateOnly(value: string) {
-	const date = new Date(value)
-	return date.toLocaleString(['en-US'], {
-		month: 'short',
-		day: '2-digit',
-		year: 'numeric'
-	})
-}
-
-export function time(value: string) {
-	const date = new Date(value)
-	return date.toLocaleString(['en-US'], {
-		hour: '2-digit',
-		minute: '2-digit'
-	})
-}
-
-export function truncate(text: string, stop: number, clamp: string) {
-	if (text) return text.slice(0, stop) + (stop < text.length ? clamp || '...' : '')
-	else return ''
-}
-
-export function currency(value: any, currency = '$', decimals?: number) {
-	const digitsRE = /(\d{3})(?=\d)/g
-	value = parseFloat(value)
-	if (!isFinite(value) || (!value && value !== 0)) return ''
-	currency = currency != null ? currency.toUpperCase() : currencyConfig.symbol
-	decimals = decimals != null ? decimals : 2
-	const stringified = Math.abs(value).toFixed(decimals)
-	const _int = decimals ? stringified.slice(0, -1 - decimals) : stringified
-	const i = _int.length % 3
-	const head = i > 0 ? _int.slice(0, i) + (_int.length > 3 ? ',' : '') : ''
-	const _float = decimals ? stringified.slice(-1 - decimals) : ''
-	const sign = value < 0 ? '-' : ''
-	return sign + currency + ' ' + head + _int.slice(i).replace(digitsRE, '$1,') + _float
-}
-
-export const serialize = (obj: any) => {
-	var str = []
-	for (var p in obj)
-		if (obj.hasOwnProperty(p)) {
-			str.push(encodeURIComponent(p) + '=' + encodeURIComponent(obj[p]))
-		}
-	return str.join('&')
-}
-
-export const removeNullish = (obj: any) =>
-	Object.entries(obj).reduce((a: any, [k, v]) => (v ? ((a[k] = v), a) : a), {})
-
-export const buildQueryFromObject: any = (search: string, prefix = '') =>
-	Object.entries(search)
-		.map(([key, value]) =>
-			typeof value === 'object'
-				? buildQueryFromObject(value, key)
-				: `${prefix ? `${prefix}[${key}]` : `${key}`}=${value}`
-		)
-		.join('&')
-
-export const getExtension = (filename) => {
-	return filename.substring(filename.lastIndexOf('.') + 1)
-}
-
-export const generatePriceRange = (price_stats, currencySymbol) => {
-	let priceRange = []
-	const difference = Math.round(price_stats?.max - price_stats?.min)
-	if (difference) {
-		const priceGap = Math.round(difference / 4)
-		if (priceGap) {
-			const price1 = price_stats?.min
-			const price2 = price1 + priceGap
-			const price3 = price2 + priceGap
-			const price4 = price3 + priceGap
-			const price5 = price_stats?.max
-
-			if (price1 >= 0 && price2 && price3 && price4 && price5) {
-				priceRange = [
-					{ from: price1, key: `Any`, to: price5 },
-					{
-						from: price1,
-						key: `From ${currency(price1, currencySymbol)} to ${currency(price2, currencySymbol)}`,
-						to: price2
-					},
-					{
-						from: price2,
-						key: `From ${currency(price2, currencySymbol)} to ${currency(price3, currencySymbol)}`,
-						to: price3
-					},
-					{
-						from: price3,
-						key: `From ${currency(price3, currencySymbol)} to ${currency(price4, currencySymbol)}`,
-						to: price4
-					},
-					{
-						from: price4,
-						key: `From ${currency(price4, currencySymbol)} to ${currency(price5, currencySymbol)}`,
-						to: price5
-					}
-				]
-			}
-		}
-	}
-	return priceRange
-}
-
-export const getIdFromYoutubeVideo = (url) => {
-	if (!url) return 'XXX'
-	const regExp = /^.*((youtu.be\/)|(v\/)|(\/u\/\w\/)|(embed\/)|(watch\?))\??v?=?([^#&?]*).*/
-	const match = url.match(regExp)
-	return match && match[7].length == 11 ? match[7] : false
-}
-
-export const navigateToProperPath = (url) => {
-	// console.log('url =', url);
-
-	if (!url) {
-		return '##'
-		// } else if (url.startsWith('http')) {
-		// 	const possibleDomainUrls = [
-		// 		'https://zapvi.in/',
-		// 		'https://a.zapvi.in/',
-		// 		'https://b.zapvi.in/',
-		// 		'https://next.zapvi.in/',
-		// 		'https://live.zapvi.in/',
-		// 		'https://localhost:3000/',
-		// 		'https://localhost:3001/'
-		// 	]
-
-		// 	let originalUrl = url
-
-		// 	for (const i of possibleDomainUrls) {
-		// 		if (url?.includes(i)) {
-		// 			originalUrl = url.replace(i, '/')
-		// 		}
-		// 	}
-		// 	// console.log('originalUrl', originalUrl);
-		// 	return originalUrl
-	} else if (url[0] !== '/') {
-		return `/${url.trim()}`
-	} else {
-		return url.trim()
-	}
-
-	// if (!url) return '##';
-
-	// if (url[0] !== '/') {
-	// 	return `/${url.trim()}`;
-	// } else if (url.startsWith('http') && !url.includes(origin)) {
-	// 	const urlObject = new URL(url);
-	// 	return urlObject.pathname;
-	// } else {
-	// 	return url.trim();
-	// }
-}
-
-
-
-
-
-export const shopifyInit = async ({ query, variables }) => {
-	try {
-		const result = await fetch(import.meta.env.VITE_SHOPIFY_API_ENDPOINT, {
-			method: 'POST',
-			headers: {
-				'Content-Type': 'application/json',
-				'X-Shopify-Storefront-Access-Token': import.meta.env.VITE_SHOPIFY_STOREFRONT_API_TOKEN
-			},
-			body: JSON.stringify({ query, variables })
-		}).then((res) => res.json())
-		if (result.errors) {
-			console.log({ errors: result.errors })
-		} else if (!result || !result.data) {
-			console.log({ result })
-			return 'No results found.'
-		}
-		return result.data
-	} catch (error) {
-		console.log(error)
-	}
-}
-=======
-export * from './string'
-export * from './logger'
-export * from './api'
-export * from './validations'
-
->>>>>>> ed62746d
+import { currency as currencyConfig } from '../config'
+import { toasts } from 'svelte-toasts'
+import type { ToastType } from 'svelte-toasts/types/common'
+import { goto } from '$app/navigation'
+
+let allToasts: any
+
+export const goback = () => {
+	if (history.length < 3) {
+		goto('/')
+	} else {
+		window.history.go(-1)
+	}
+}
+
+export function constructURL2(url: string, fl: any) {
+	url += '?'
+	Object.keys(fl).forEach((e) => {
+		if (e == 'page') return
+		if (fl[e] && fl[e] !== 'undefined' && fl[e].length > 0)
+			url += `${e}=${encodeURIComponent(fl[e])}&`
+	})
+	return url
+}
+
+export const delay = (delayInms: number) => {
+	return new Promise((resolve) => {
+		setTimeout(() => {
+			resolve(2)
+		}, delayInms)
+	})
+}
+
+export const getCdnImageUrl = ({ src, IMAGE_CDN_URL, IMAGE_CDN_PROVIDER, NO_QUERY = false }) => {
+	const possibleImageUrls = [
+		'https://s3.ap-south-1.amazonaws.com/litekart.in/',
+		'https://misiki.s3.ap-south-1.amazonaws.com/',
+		'https://cartflo.s3.me-central-1.amazonaws.com',
+		'https://varnijewels.s3.amazonaws.com/'
+	]
+	let originalImageUrl = src
+	let shouldAttachCdn = false
+	for (const i of possibleImageUrls) {
+		if (src?.includes(i)) {
+			originalImageUrl = src.replace(i, '/')
+			shouldAttachCdn = true
+		}
+	}
+	if (shouldAttachCdn) {
+		if (NO_QUERY) return originalImageUrl
+		else return IMAGE_CDN_URL + originalImageUrl
+	} else {
+		return originalImageUrl
+	}
+}
+
+export const getColorNameFromVarni = (value: string) => {
+	const colorsGroup = [
+		{
+			color_codes: ['#aaaeee'],
+			name: 'Rose',
+		},
+		{
+			color_codes: ['#ffffff'],
+			name: 'White',
+		},
+		{
+			color_codes: ['#cccaaa', '#ffff00'],
+			name: 'Yellow',
+		}
+	]
+
+	for (const color of colorsGroup) {
+		if (color.color_codes.includes(value)) {
+			return color.name
+		}
+	}
+}
+
+const toast = (title, type) => {
+	title = title?.body?.message?.error || title?.body?.message || title?.message?.error || title?.message || title?.error || title || ''
+	allToasts?.remove()
+	allToasts = toasts.add({
+		title: title,
+		description: '',
+		duration: 5000, // 0 or negative to avoid auto-remove
+		type: type || 'info',
+		theme: 'dark',
+		placement: 'top-center',
+		showProgress: false,
+		onClick: () => { },
+		onRemove: () => { }
+		// component: BootstrapToast, // allows to override toast component/template per toast
+	})
+}
+
+const removeToasts = () => {
+	allToasts.remove()
+}
+
+export { toast, removeToasts }
+
+export function date(value: string) {
+	const date = new Date(value)
+	return date.toLocaleString(['en-US'], {
+		month: 'short',
+		day: '2-digit',
+		year: 'numeric',
+		hour: '2-digit',
+		minute: '2-digit'
+	})
+}
+
+export function dateOnly(value: string) {
+	const date = new Date(value)
+	return date.toLocaleString(['en-US'], {
+		month: 'short',
+		day: '2-digit',
+		year: 'numeric'
+	})
+}
+
+export function time(value: string) {
+	const date = new Date(value)
+	return date.toLocaleString(['en-US'], {
+		hour: '2-digit',
+		minute: '2-digit'
+	})
+}
+
+export function truncate(text: string, stop: number, clamp: string) {
+	if (text) return text.slice(0, stop) + (stop < text.length ? clamp || '...' : '')
+	else return ''
+}
+
+export function currency(value: any, currency = '$', decimals?: number) {
+	const digitsRE = /(\d{3})(?=\d)/g
+	value = parseFloat(value)
+	if (!isFinite(value) || (!value && value !== 0)) return ''
+	currency = currency != null ? currency.toUpperCase() : currencyConfig.symbol
+	decimals = decimals != null ? decimals : 2
+	const stringified = Math.abs(value).toFixed(decimals)
+	const _int = decimals ? stringified.slice(0, -1 - decimals) : stringified
+	const i = _int.length % 3
+	const head = i > 0 ? _int.slice(0, i) + (_int.length > 3 ? ',' : '') : ''
+	const _float = decimals ? stringified.slice(-1 - decimals) : ''
+	const sign = value < 0 ? '-' : ''
+	return sign + currency + ' ' + head + _int.slice(i).replace(digitsRE, '$1,') + _float
+}
+
+export const serialize = (obj: any) => {
+	var str = []
+	for (var p in obj)
+		if (obj.hasOwnProperty(p)) {
+			str.push(encodeURIComponent(p) + '=' + encodeURIComponent(obj[p]))
+		}
+	return str.join('&')
+}
+
+export const removeNullish = (obj: any) =>
+	Object.entries(obj).reduce((a: any, [k, v]) => (v ? ((a[k] = v), a) : a), {})
+
+export const buildQueryFromObject: any = (search: string, prefix = '') =>
+	Object.entries(search)
+		.map(([key, value]) =>
+			typeof value === 'object'
+				? buildQueryFromObject(value, key)
+				: `${prefix ? `${prefix}[${key}]` : `${key}`}=${value}`
+		)
+		.join('&')
+
+export const getExtension = (filename) => {
+	return filename.substring(filename.lastIndexOf('.') + 1)
+}
+
+export const generatePriceRange = (price_stats, currencySymbol) => {
+	let priceRange = []
+	const difference = Math.round(price_stats?.max - price_stats?.min)
+	if (difference) {
+		const priceGap = Math.round(difference / 4)
+		if (priceGap) {
+			const price1 = price_stats?.min
+			const price2 = price1 + priceGap
+			const price3 = price2 + priceGap
+			const price4 = price3 + priceGap
+			const price5 = price_stats?.max
+
+			if (price1 >= 0 && price2 && price3 && price4 && price5) {
+				priceRange = [
+					{ from: price1, key: `Any`, to: price5 },
+					{
+						from: price1,
+						key: `From ${currency(price1, currencySymbol)} to ${currency(price2, currencySymbol)}`,
+						to: price2
+					},
+					{
+						from: price2,
+						key: `From ${currency(price2, currencySymbol)} to ${currency(price3, currencySymbol)}`,
+						to: price3
+					},
+					{
+						from: price3,
+						key: `From ${currency(price3, currencySymbol)} to ${currency(price4, currencySymbol)}`,
+						to: price4
+					},
+					{
+						from: price4,
+						key: `From ${currency(price4, currencySymbol)} to ${currency(price5, currencySymbol)}`,
+						to: price5
+					}
+				]
+			}
+		}
+	}
+	return priceRange
+}
+
+export const getIdFromYoutubeVideo = (url) => {
+	if (!url) return 'XXX'
+	const regExp = /^.*((youtu.be\/)|(v\/)|(\/u\/\w\/)|(embed\/)|(watch\?))\??v?=?([^#&?]*).*/
+	const match = url.match(regExp)
+	return match && match[7].length == 11 ? match[7] : false
+}
+
+export const navigateToProperPath = (url) => {
+	// console.log('url =', url);
+
+	if (!url) {
+		return '##'
+		// } else if (url.startsWith('http')) {
+		// 	const possibleDomainUrls = [
+		// 		'https://zapvi.in/',
+		// 		'https://a.zapvi.in/',
+		// 		'https://b.zapvi.in/',
+		// 		'https://next.zapvi.in/',
+		// 		'https://live.zapvi.in/',
+		// 		'https://localhost:3000/',
+		// 		'https://localhost:3001/'
+		// 	]
+
+		// 	let originalUrl = url
+
+		// 	for (const i of possibleDomainUrls) {
+		// 		if (url?.includes(i)) {
+		// 			originalUrl = url.replace(i, '/')
+		// 		}
+		// 	}
+		// 	// console.log('originalUrl', originalUrl);
+		// 	return originalUrl
+	} else if (url[0] !== '/') {
+		return `/${url.trim()}`
+	} else {
+		return url.trim()
+	}
+
+	// if (!url) return '##';
+
+	// if (url[0] !== '/') {
+	// 	return `/${url.trim()}`;
+	// } else if (url.startsWith('http') && !url.includes(origin)) {
+	// 	const urlObject = new URL(url);
+	// 	return urlObject.pathname;
+	// } else {
+	// 	return url.trim();
+	// }
+}
+
+
+
+
+
+export const shopifyInit = async ({ query, variables }) => {
+	try {
+		const result = await fetch(import.meta.env.VITE_SHOPIFY_API_ENDPOINT, {
+			method: 'POST',
+			headers: {
+				'Content-Type': 'application/json',
+				'X-Shopify-Storefront-Access-Token': import.meta.env.VITE_SHOPIFY_STOREFRONT_API_TOKEN
+			},
+			body: JSON.stringify({ query, variables })
+		}).then((res) => res.json())
+		if (result.errors) {
+			console.log({ errors: result.errors })
+		} else if (!result || !result.data) {
+			console.log({ result })
+			return 'No results found.'
+		}
+		return result.data
+	} catch (error) {
+		console.log(error)
+	}
+}
+export * from './string'
+export * from './logger'
+export * from './api'
+export * from './validations'