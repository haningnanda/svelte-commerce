--- conflicted
+++ resolved
@@ -1,100 +1,92 @@
-// import { getCache, setCache } from '$lib/server/redis'
-import { services } from '@misiki/litekart-utils'
-
-const isServer = import.meta.env.SSR // get the SSR value
-
-export async function load({ params, url, parent }) {
-	const { slug } = params
-	const { zip, sid, origin, store, storeId, me } = await parent()
-	const page = url.searchParams.get('page') || 1
-
-	const getProductDetails = async () => {
-<<<<<<< HEAD
-		const product = await services.ProductService.fetchProduct({
-			isCors,
-=======
-		const product = await ProductService.fetchProduct({
->>>>>>> b2620c1f
-			origin,
-			sid,
-			slug,
-			id: slug,
-			storeId
-		})
-
-		if (me) {
-			const isWishlisted = await services.WishlistService.checkWishlist({
-				pid: product?._id || product?.id,
-				vid: product?._id || product?.id,
-				origin,
-				sid,
-				storeId
-			})
-
-			// console.log('isWishlisted', isWishlisted)
-
-			product.isWishlisted = isWishlisted
-		} else {
-			product.isWishlisted = false
-		}
-
-		return product
-
-		// Enabling cache-control will not refresh cart qty indicator
-		// setHeaders({ 'cache-control': `max-age=${CACHE_DURATION}` }) // This is to tell Cloudflare to store in its own cache
-		// setCache(p1, product)
-
-		// Removed on 11-Oct-2023 as it was slow down the navigation
-		// const updatedPopularityRes = await PopularityService.updatePopulatiry({
-		// 	pid: product?._id || product?.id,
-		// 	origin,
-		// 	sid,
-		// 	storeId,
-		// })
-
-		// console.log('updated popularity res', updatedPopularityRes);
-	}
-
-	const getMoreProductDetails = async () => {
-		const products2 = await services.ProductService.fetchProduct2({ id: slug, slug, origin, storeId })
-
-		// setHeaders({ 'cache-control': `max-age=${CACHE_DURATION}` }) // This is to tell Cloudflare to store in its own cache
-
-		return products2
-	}
-
-	const getProductReviews = async () => {
-		// const r = `reviews/product-reviews?slug=${slug}&page=${page}&sort=-createdAt&store=${storeId}`
-		// const cached = await getCache(r)
-		// if (cached) {
-		// 	return cached
-		// }
-<<<<<<< HEAD
-
-		const reviews = await services.ReviewService.fetchProductReviews({
-			isCors,
-=======
-		const reviews = await ReviewService.fetchProductReviews({
->>>>>>> b2620c1f
-			origin,
-			page,
-			server: isServer,
-			slug,
-			storeId
-		})
-
-		// setHeaders({ 'cache-control': `max-age=${CACHE_DURATION}` }) // This is to tell Cloudflare to store in its own cache
-		// setCache(r, reviews)
-
-		return reviews
-	}
-
-	return {
-		product: await getProductDetails(),
-		deliveryDetails: zip,
-		streamed: {
-			moreProductDetails: getMoreProductDetails(),
-			productReviews: getProductReviews()
-		}
-	}
+// import { getCache, setCache } from '$lib/server/redis'
+import { services } from '@misiki/litekart-utils'
+
+const isServer = import.meta.env.SSR // get the SSR value
+
+export async function load({ params, url, parent }) {
+	const { slug } = params
+	const { zip, sid, origin, store, storeId, me } = await parent()
+	const page = url.searchParams.get('page') || 1
+
+	const getProductDetails = async () => {
+		const product = await services.ProductService.fetchProduct({
+			isCors,
+			origin,
+			sid,
+			slug,
+			id: slug,
+			storeId
+		})
+
+		if (me) {
+			const isWishlisted = await services.WishlistService.checkWishlist({
+				pid: product?._id || product?.id,
+				vid: product?._id || product?.id,
+				origin,
+				sid,
+				storeId
+			})
+
+			// console.log('isWishlisted', isWishlisted)
+
+			product.isWishlisted = isWishlisted
+		} else {
+			product.isWishlisted = false
+		}
+
+		return product
+
+		// Enabling cache-control will not refresh cart qty indicator
+		// setHeaders({ 'cache-control': `max-age=${CACHE_DURATION}` }) // This is to tell Cloudflare to store in its own cache
+		// setCache(p1, product)
+
+		// Removed on 11-Oct-2023 as it was slow down the navigation
+		// const updatedPopularityRes = await PopularityService.updatePopulatiry({
+		// 	pid: product?._id || product?.id,
+		// 	origin,
+		// 	sid,
+		// 	storeId,
+		// })
+
+		// console.log('updated popularity res', updatedPopularityRes);
+	}
+
+	const getMoreProductDetails = async () => {
+		const products2 = await services.ProductService.fetchProduct2({ id: slug, slug, origin, storeId })
+
+		// setHeaders({ 'cache-control': `max-age=${CACHE_DURATION}` }) // This is to tell Cloudflare to store in its own cache
+
+		return products2
+	}
+
+	const getProductReviews = async () => {
+		// const r = `reviews/product-reviews?slug=${slug}&page=${page}&sort=-createdAt&store=${storeId}`
+		// const cached = await getCache(r)
+		// if (cached) {
+		// 	return cached
+		// }
+
+		const reviews = await services.ReviewService.fetchProductReviews({
+			isCors,
+			origin,
+			page,
+			server: isServer,
+			slug,
+			storeId
+		})
+
+		// setHeaders({ 'cache-control': `max-age=${CACHE_DURATION}` }) // This is to tell Cloudflare to store in its own cache
+		// setCache(r, reviews)
+
+		return reviews
+	}
+
+	return {
+		product: await getProductDetails(),
+		deliveryDetails: zip,
+		streamed: {
+			moreProductDetails: getMoreProductDetails(),
+			productReviews: getProductReviews()
+		}
+	}
 }