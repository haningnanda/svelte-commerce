<style>
.track {
	border-radius: 25px;
	font-size: 11px;
}
</style>

<script>
<<<<<<< HEAD
import { goto } from '$app/navigation'
import { currency, date } from '$lib/utils'
import OrderListSkeleton from './_OrderListSkeleton.svelte'
import PrimaryButton from '$lib/ui/PrimaryButton.svelte'
import LazyImg from '$lib/components/Image/LazyImg.svelte'
=======
import { currency, date } from '$lib/util'
import { goto } from '$app/navigation'
>>>>>>> 7868c8e3
import { page } from '$app/stores'
import LazyImg from '$lib/components/Image/LazyImg.svelte'
import OrderListSkeleton from './_OrderListSkeleton.svelte'
import Pagination from '$lib/components/Pagination.svelte'
import PrimaryButton from '$lib/ui/PrimaryButton.svelte'

export let orders
let clazz = ''
export { clazz as class }
</script>

<div class="w-full {clazz}">
	{#if orders.data?.length}
		<div>
			<div class="mb-4 flex w-full flex-row items-center justify-between">
				<h1 class="font-serif text-2xl font-medium md:text-3xl lg:text-4xl">
					Orders

					{#if orders.count}
						({orders.count})
					{/if}
				</h1>

				<a
					href="/"
					aria-label="Click to route home"
					class="text-sm text-blue-400 underline lg:hidden">
					Shop More
				</a>
			</div>

<<<<<<< HEAD
			{#if orders?.data?.length > 0}
				<div>
=======
			{#if orders.data?.length > 0}
				<ul>
>>>>>>> 7868c8e3
					{#each orders.data as order}
						<li class="mb-4 hidden sm:mb-10 xl:block">
							<div class="mb-3 flex items-center justify-between text-sm text-gray-500 sm:mb-4">
								<h6>Order No : #{order.orderNo}</h6>

								<h6>Order Date : {date(order.createdAt)}</h6>
							</div>

							<table
								class="group min-w-full divide-y divide-gray-200 rounded-md border border-gray-200 text-center text-gray-500 shadow-md"
								on:click="{() => goto(`/my/orders/${order._id}`)}">
								<thead class="whitespace-nowrap rounded-t-md bg-gray-100 text-xs uppercase">
									<tr>
										<!-- <th class="px-5 py-3 font-medium tracking-wider text-gray-500"> # </th> -->

										<th class="p-3 font-medium tracking-wider text-gray-500"> Image </th>

										<th class="p-3 font-medium tracking-wider text-gray-500"> Vendor </th>

										<th class="p-3 font-medium tracking-wider text-gray-500"> Name </th>

										<th class="p-3 font-medium tracking-wider text-gray-500"> Qty </th>

										<th class="p-3 font-medium tracking-wider text-gray-500"> Price </th>

										<th class="p-3 font-medium tracking-wider text-gray-500"> Shipping </th>

										<th class="p-3 font-medium tracking-wider text-gray-500"> Total </th>

										<th class="p-3 font-medium tracking-wider text-gray-500"> Status </th>
									</tr>
								</thead>

								<tbody
									class="cursor-pointer divide-y divide-gray-200 rounded-b-md bg-white bg-white text-sm transition duration-300 group-hover:bg-primary-50">
									{#each order.orderItems as item}
										<tr>
											<td class="p-3">
												<div class="mx-auto max-w-max">
													{#if item.isCustomized}
														<LazyImg
															src="{item.customizedImg}"
															alt=" "
															width="80"
															class="h-auto w-20 object-contain object-top" />
													{:else}
														<LazyImg
															src="{item.img}"
															alt=" "
															width="80"
															class="h-auto w-20 object-contain object-top" />
													{/if}
												</div>
											</td>

											<td class="p-3">
												{item.vendorBusinessName}
											</td>

											<td class="p-3">
												<div class="flex justify-center gap-2">
													<span>{item.name}</span>

													{#if $page?.data?.store?.isFnb && item.foodType}
														<div class="flex-shrink-0">
															{#if item.foodType === 'veg'}
																<img src="/product/veg.png" alt="veg" class="h-5 w-5" />
															{:else if item.foodType === 'nonveg'}
																<img src="/product/non-veg.png" alt="non veg" class="h-5 w-5" />
															{/if}
														</div>
													{/if}
												</div>
											</td>

											<td class="whitespace-nowrap p-3">
												{item.qty}
											</td>

											<td class="whitespace-nowrap p-3">
												{currency(item.price)}
											</td>

											<td class="whitespace-nowrap p-3">
												{currency(item.shippingCharge)}
											</td>

											<td class="whitespace-nowrap p-3">
												{currency(item.total)}
											</td>

											<td class="p-3">
												<span class="whitespace-nowrap font-semibold uppercase text-primary-500">
													{item.status}
												</span>
											</td></tr>
									{/each}
								</tbody>
							</table>
						</li>

						<li class="xl:hidden">
							<div class="mb-3 flex items-center justify-between text-sm text-gray-500 sm:mb-4">
								<h6>
									<span class="hidden sm:block">Order No :</span>

									{order.orderNo}
								</h6>

								<h6>
									<span class="hidden sm:block">Order Date :</span>

									{date(order.createdAt)}
								</h6>
							</div>

							<a
								href="/my/orders/{order._id}"
								aria-label="orders"
								class="mb-4 block w-full divide-y divide-gray-200 rounded-md border bg-white text-sm text-gray-600 shadow-md transition duration-300 hover:bg-primary-50 sm:mb-10">
								{#each order.orderItems as item}
									<div class="flex items-start gap-2 p-4 sm:gap-5">
										<div class="flex-shrink-0">
											{#if item.isCustomized}
												<LazyImg
													src="{item.customizedImg}"
													alt=" "
													width="56"
													class="h-auto w-14 object-contain object-top" />
											{:else}
												<LazyImg
													src="{item.img}"
													alt=" "
													width="56"
													class="h-auto w-14 object-contain object-top" />
											{/if}
										</div>

										<div class="w-full flex-1">
											<!-- {#if item.vendor}
													<a href="/vendor/${item.vendor?.slug}?id=${item.vendor?.id}" aria-label="Click to route vendor's profile">
														 {#if store.isFnb && item.vendorBusinessName}
															 <b class="mb-2">
																 {item.vendorBusinessName}
															</b>
														{/if}
													</a>
												{/if} -->

											<div class="mb-2 flex items-start justify-between">
												<span class="flex-1">{item.name}</span>

												{#if $page?.data?.store?.isFnb && item.foodType}
													<div>
														{#if item.foodType === 'veg'}
															<img src="/product/veg.png" alt="veg" class="h-5 w-5" />
														{:else if item.foodType === 'nonveg'}
															<img src="/product/non-veg.png" alt="non veg" class="h-5 w-5" />
														{/if}
													</div>
												{/if}
											</div>

											<div class="flex flex-wrap gap-2 text-sm">
												<div class="flex items-center gap-2">
													<h6>Price :</h6>

													<b class="text-gray-500">
														{currency(item.price)}
														*
														{item.qty}
													</b>
												</div>

												<div class="flex items-center gap-2">
													<h6>Delivery :</h6>

													<b class="text-gray-500">
														{currency(item.shippingCharge)}
													</b>
												</div>

												<div class="flex items-center gap-2">
													<h6>Total :</h6>

													<b class="text-gray-500">
														{currency(item.total)}
													</b>
												</div>

												<div class="flex items-center gap-2">
													<h6>Status :</h6>

													<b class="uppercase text-primary-500">
														{item.status}
													</b>
												</div>
											</div>
										</div>
									</div>
								{/each}
							</a>
						</li>
					{/each}
				</ul>
			{:else}
				<div class="my-10 flex w-full flex-col items-center justify-center">
					<img src="/no/empty-order.svg" alt="" class="mb-10 h-80 md:h-96" />

					<h4 class="text-xl font-semibold sm:mb-10 sm:text-2xl">Oops!, There's no Orders Yet</h4>
				</div>
			{/if}
		</div>

		<Pagination
			count="{Math.ceil(orders.count / orders.pageSize)}"
			current="{+orders.currentPage}" />
	{:else if orders.count === 0}
		<div class="flex flex-col items-center justify-center text-center">
			<img src="/no/add-to-cart-animate.svg" alt="empty cart" class="mb-5 h-60 object-contain" />

			<span class="mb-3 text-xl font-medium md:text-3xl"> Your have't ordered yet !!</span>

			<span class="mb-4 text-xs">Add items to it now</span>

			<a href="/" aria-label="Click to route home" data-sveltekit-preload-data>
				<PrimaryButton class="w-40 py-2 text-sm">Shop Now</PrimaryButton>
			</a>
		</div>
	{/if}
</div><|MERGE_RESOLUTION|>--- conflicted
+++ resolved
@@ -6,16 +6,11 @@
 </style>
 
 <script>
-<<<<<<< HEAD
 import { goto } from '$app/navigation'
 import { currency, date } from '$lib/utils'
 import OrderListSkeleton from './_OrderListSkeleton.svelte'
 import PrimaryButton from '$lib/ui/PrimaryButton.svelte'
 import LazyImg from '$lib/components/Image/LazyImg.svelte'
-=======
-import { currency, date } from '$lib/util'
-import { goto } from '$app/navigation'
->>>>>>> 7868c8e3
 import { page } from '$app/stores'
 import LazyImg from '$lib/components/Image/LazyImg.svelte'
 import OrderListSkeleton from './_OrderListSkeleton.svelte'
@@ -47,13 +42,8 @@
 				</a>
 			</div>
 
-<<<<<<< HEAD
 			{#if orders?.data?.length > 0}
-				<div>
-=======
-			{#if orders.data?.length > 0}
 				<ul>
->>>>>>> 7868c8e3
 					{#each orders.data as order}
 						<li class="mb-4 hidden sm:mb-10 xl:block">
 							<div class="mb-3 flex items-center justify-between text-sm text-gray-500 sm:mb-4">
