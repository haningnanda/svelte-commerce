<script>
import { createEventDispatcher, onMount } from 'svelte'
import {  post } from '$lib/utils/api'
import { goto } from '$app/navigation'
import { page } from '$app/stores'
<<<<<<< HEAD
import { toast } from '$lib/utils'
import CtrlS from '$lib/components/CtrlS.svelte'
=======
import { toast } from '$lib/util'
>>>>>>> 7868c8e3
import Error from '$lib/components/Error.svelte'
import PrimaryButton from '$lib/ui/PrimaryButton.svelte'
import Textarea from '$lib/ui/Textarea.svelte'
import Textbox from '$lib/ui/Textbox.svelte'

const dispatch = createEventDispatcher()

let err = null
let formChanged = false
let loading = false

export let address = {}
export let countries = false
export let states = false

async function SaveAddress(address) {
	try {
		let id = address._id || address.id || 'new'
		loading = true
		const { firstName, lastName, email, phone, locality, city, state, country, zip } = address
		toast('Saving Address Info...', 'info')
		const newAddress = await post(
			'addresses',
			{
				id,
				firstName,
				lastName,
				email,
				phone,
				address: address.address,
				locality,
				city,
				state,
				country,
				zip,
				store: $page.data.store?.id
			},
			$page.data.origin
		)

		toast('Address Info Saved.', 'success')
		dispatch('saved')
		if (id === 'new') goto(`/my/addresses/${newAddress._id}`)
	} catch (e) {
		err = e
		toast(e, 'error')
	} finally {
		loading = false
		formChanged = false
	}
}

async function onCountryChange(country) {
	// 	formChanged = true
}
</script>

<div>
	<Error err="{err}" />

	<form on:submit|preventDefault="{() => SaveAddress(address)}">
		<div class="mb-5 flex flex-col gap-2 lg:mb-10">
			<div class="flex flex-wrap">
				<h6 class="mb-1 mr-5 w-52 flex-shrink-0 font-medium">First Name</h6>

				<div class="mb-2 w-full max-w-md">
					<Textbox type="text" placeholder="Enter First Name" bind:value="{address.firstName}" />
				</div>
			</div>

			<div class="flex flex-wrap">
				<h6 class="mb-1 mr-5 w-52 flex-shrink-0 font-medium">Last Name</h6>

				<div class="mb-2 w-full max-w-md">
					<Textbox placeholder="Enter Last Name" bind:value="{address.lastName}" />
				</div>
			</div>

			<div class="flex flex-wrap">
				<h6 class="mb-1 mr-5 w-52 flex-shrink-0 font-medium">Email</h6>

				<div class="mb-2 w-full max-w-md">
					<Textbox type="text" placeholder="Enter Email" bind:value="{address.email}" />
				</div>
			</div>

			<div class="flex flex-wrap">
				<h6 class="mb-1 mr-5 w-52 flex-shrink-0 font-medium">Phone</h6>

				<div class="mb-2 w-full max-w-md">
					<Textbox type="text" placeholder="Enter Phone" bind:value="{address.phone}" />
				</div>
			</div>

			<div class="flex flex-wrap">
				<h6 class="mb-1 mr-5 w-52 flex-shrink-0 font-medium">Address</h6>

				<div class="mb-2 w-full max-w-md">
					<Textarea placeholder="Enter Address" bind:value="{address.address}" />
				</div>
			</div>

			<div class="flex flex-wrap">
				<h6 class="mb-1 mr-5 w-52 flex-shrink-0 font-medium">Locality</h6>

				<div class="mb-2 w-full max-w-md">
					<Textbox placeholder="Enter Locality" bind:value="{address.locality}" />
				</div>
			</div>

			<div class="flex flex-wrap">
				<h6 class="mb-1 mr-5 w-52 flex-shrink-0 font-medium">City</h6>

				<div class="mb-2 w-full max-w-md">
					<Textbox placeholder="Enter City" bind:value="{address.city}" />
				</div>
			</div>

			{#if states?.count}
				<div class="flex flex-wrap">
					<h6 class="mb-1 mr-5 w-52 flex-shrink-0 font-medium">State</h6>

					<div class="mb-2 w-full max-w-md">
						<select
							class="w-full rounded-md border border-gray-300 bg-white p-2 text-sm placeholder-gray-400  transition duration-300 placeholder:font-normal focus:outline-none focus:ring-1 focus:ring-primary-500 hover:bg-gray-50"
							bind:value="{address.state}">
							<option value="" selected>-- Select a State --</option>
							{#each states?.data as c}
								{#if c}
									<option value="{c.name}">
										{c.name}
									</option>
								{/if}
							{/each}
						</select>
					</div>
				</div>
			{/if}

			<div class="flex flex-wrap">
				<h6 class="mb-1 mr-5 w-52 flex-shrink-0 font-medium">Country</h6>

				<div class="mb-2 w-full max-w-md">
					<select
						disabled
						class="w-full rounded-md border border-gray-300 bg-white p-2 text-sm placeholder-gray-400  transition duration-300 placeholder:font-normal focus:outline-none focus:ring-1 focus:ring-primary-500 hover:bg-gray-50"
						bind:value="{address.country}"
						on:change="{() => onCountryChange(address.country)}">
						{#if countries?.data?.length}
							{#each countries.data as c}
								{#if c}
									<option value="{c.code}">
										{c.name}
									</option>
								{/if}
							{/each}
						{/if}
					</select>
				</div>
			</div>

			<div class="flex flex-wrap">
				<h6 class="mb-1 mr-5 w-52 flex-shrink-0 font-medium">zip</h6>

				<div class="mb-2 w-full max-w-md">
					<Textbox placeholder="Enter zip" bind:value="{address.zip}" />
				</div>
			</div>

<<<<<<< HEAD
			</div>
		</form>
	</div>
</div>

<CtrlS
	loading="{loading}"
	loadingMessage="Saving Address Info."
	formChanged="{formChanged}"
	on:save="{() => SaveAddress(address)}" />
=======
			<!-- <div class="flex flex-wrap">
					<h6 class="mb-1 mr-5 w-52 flex-shrink-0 font-medium">Active</h6>

					<div class="mb-2 w-full max-w-md">
						<ToggleSwitch
							color="blue"
							size="sm"
							bind:checked="{address.active}"
							 />
					</div>
				</div> -->
		</div>

		<PrimaryButton type="submit" loading="{loading}" class="w-60">Save Address</PrimaryButton>
	</form>
</div>
>>>>>>> 7868c8e3
<|MERGE_RESOLUTION|>--- conflicted
+++ resolved
@@ -3,12 +3,8 @@
 import {  post } from '$lib/utils/api'
 import { goto } from '$app/navigation'
 import { page } from '$app/stores'
-<<<<<<< HEAD
 import { toast } from '$lib/utils'
 import CtrlS from '$lib/components/CtrlS.svelte'
-=======
-import { toast } from '$lib/util'
->>>>>>> 7868c8e3
 import Error from '$lib/components/Error.svelte'
 import PrimaryButton from '$lib/ui/PrimaryButton.svelte'
 import Textarea from '$lib/ui/Textarea.svelte'
@@ -177,33 +173,12 @@
 					<Textbox placeholder="Enter zip" bind:value="{address.zip}" />
 				</div>
 			</div>
-
-<<<<<<< HEAD
 			</div>
 		</form>
 	</div>
 </div>
 
-<CtrlS
-	loading="{loading}"
-	loadingMessage="Saving Address Info."
-	formChanged="{formChanged}"
-	on:save="{() => SaveAddress(address)}" />
-=======
-			<!-- <div class="flex flex-wrap">
-					<h6 class="mb-1 mr-5 w-52 flex-shrink-0 font-medium">Active</h6>
-
-					<div class="mb-2 w-full max-w-md">
-						<ToggleSwitch
-							color="blue"
-							size="sm"
-							bind:checked="{address.active}"
-							 />
-					</div>
-				</div> -->
-		</div>
 
 		<PrimaryButton type="submit" loading="{loading}" class="w-60">Save Address</PrimaryButton>
 	</form>
-</div>
->>>>>>> 7868c8e3
+</div>