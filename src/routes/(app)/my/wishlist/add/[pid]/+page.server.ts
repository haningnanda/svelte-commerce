--- conflicted
+++ resolved
@@ -3,12 +3,8 @@
 
 export async function load({ locals, cookies, params, request }) {
 	const pid = params.pid
-<<<<<<< HEAD
-
-=======
 	const storeId = locals.store?.id
 	const sid = locals.sid
->>>>>>> acc1c4c6
 	const isExistInWishlist = await WishlistService.checkWishlist({
 		pid,
 		vid: pid,
