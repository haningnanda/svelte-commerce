<style>
@media (max-width: 768px) {
	.height {
		height: 55%;
	}
}

@media (min-width: 768px) {
	.height {
		height: 60%;
	}
}
</style>

<script>
import { applyAction, enhance } from '$app/forms'
import { currency } from '$lib/utils'
import { fireGTagEvent } from '$lib/utils/gTag'
import { post } from '$lib/utils/api'
import { invalidateAll } from '$app/navigation'
import { page } from '$app/stores'
import AnimatedCartItem from '$lib/components/AnimatedCartItem.svelte'
import BlackButton from '$lib/ui/BlackButton.svelte'
import DummyProductCard from '$lib/DummyProductCard.svelte'
import LazyImg from '$lib/components/Image/LazyImg.svelte'
import PrimaryButton from '$lib/ui/PrimaryButton.svelte'
import WishlistSkeleton from './_WishlistSkeleton.svelte'
import { fetchWishlist } from '$lib/services/WishlistService'

export let wishlistedProducts,
	loadingProduct = []

let bounceItemFromTop = false

async function removeFromWishlist(id, wx) {
	try {
		loadingProduct[wx] = true
		await post(
			'wishlists/toggle',
			{
				product: id,
				variant: id,
				store: $page.data.store?.id
			},
			$page.data.origin
		)
		await invalidateAll()
		await getWishlistedProducts()
	} catch (e) {
	} finally {
		loadingProduct[wx] = false
	}
}

async function getWishlistedProducts() {
	try {
		wishlistedProducts = fetchWishlist({
			origin: $page?.data?.origin,
			storeId: $page?.data?.store?.id
		})
		await invalidateAll()
	} catch (e) {
	} finally {
	}
}
</script>

<div class="w-full">
	{#if wishlistedProducts?.isFetching}
		<div class="mt-4 grid grid-cols-2 gap-4 sm:grid-cols-3 xl:grid-cols-4 2xl:grid-cols-5">
			{#each Array(10) as p, ix}
				<WishlistSkeleton />
			{/each}
		</div>
	{/if}

	<div>
		{#if wishlistedProducts?.length === 0}
			<div class="flex h-[70vh] flex-col items-center justify-center text-center">
				<img src="/no/empty-wishlist.svg" alt="empty wishlist" class="mb-5 h-60 object-contain" />

				<span class="mb-3 text-xl font-medium md:text-3xl"> Empty Wishlist !!</span>

				<span class="mb-5 text-sm"> You have no items in your Wishlist. Start adding</span>

				<a href="/" aria-label="Click to route home" data-sveltekit-preload-data>
					<PrimaryButton class="w-40 py-2 text-sm">Shop Now</PrimaryButton>
				</a>
			</div>
		{:else}
			<div class="relative">
<<<<<<< HEAD
				<div>
					<h1 class="mb-5 font-serif text-2xl font-medium md:text-3xl lg:text-4xl">
						My Wishlist ({wishlistedProducts?.length || 0})
					</h1>

					{#if wishlistedProducts?.length}
						<div
							class="grid w-full grid-cols-2 gap-3 sm:flex sm:flex-wrap sm:justify-between lg:mb-20">
							{#each wishlistedProducts as w, wx}
								{#if w.product}
									<form
										action="/cart?/add"
										method="POST"
										use:enhance="{() => {
											return async ({ result }) => {
												result.data.qty < 0
													? fireGTagEvent('remove_from_cart', result.data)
													: fireGTagEvent('add_to_cart', result.data)
												bounceItemFromTop = true
												setTimeout(() => {
													bounceItemFromTop = false
												}, 3000)
												removeFromWishlist(w.product?._id, wx)
												invalidateAll()
												await applyAction(result)
											}
										}}"
										class="cols-span-1 relative flex flex-col justify-between border">
										<BlackButton
											type="button"
											class="absolute top-2 right-2 z-10"
											on:click="{() => removeFromWishlist(w.product?._id, wx)}">
											<svg
												xmlns="http://www.w3.org/2000/svg"
												class="h-6 w-6"
												fill="none"
												viewBox="0 0 24 24"
												stroke="currentColor">
												<path
													stroke-linecap="round"
													stroke-linejoin="round"
													stroke-width="2"
													d="M6 18L18 6M6 6l12 12"></path>
											</svg>
										</BlackButton>
=======
				<h1 class="mb-5 font-serif text-2xl font-medium md:text-3xl lg:text-4xl">
					My Wishlist ({wishlistedProducts?.count || 0})
				</h1>
>>>>>>> 7868c8e3

				{#if wishlistedProducts?.data?.length}
					<div
						class="grid w-full grid-cols-2 gap-3 sm:flex sm:flex-wrap sm:justify-between lg:mb-20">
						{#each wishlistedProducts.data as w, wx}
							{#if w.product}
								<form
									action="/cart?/add"
									method="POST"
									use:enhance="{() => {
										return async ({ result }) => {
											result.data.qty < 0
												? fireGTagEvent('remove_from_cart', result.data)
												: fireGTagEvent('add_to_cart', result.data)
											bounceItemFromTop = true
											setTimeout(() => {
												bounceItemFromTop = false
											}, 3000)
											removeFromWishlist(w.product?._id, wx)
											invalidateAll()
											await applyAction(result)
										}
									}}"
									class="cols-span-1 relative flex flex-col justify-between border">
									<BlackButton
										type="button"
										class="absolute top-2 right-2 z-10"
										on:click="{() => removeFromWishlist(w.product?._id, wx)}">
										<svg
											xmlns="http://www.w3.org/2000/svg"
											class="h-6 w-6"
											fill="none"
											viewBox="0 0 24 24"
											stroke="currentColor">
											<path
												stroke-linecap="round"
												stroke-linejoin="round"
												stroke-width="2"
												d="M6 18L18 6M6 6l12 12"></path>
										</svg>
									</BlackButton>

									<a
										href="/product/{w.product?.slug}"
										aria-label="Click to view the product details">
										<div
											class="w-full items-center overflow-hidden rounded-lg bg-white p-4 sm:w-48">
											<div class="h-auto w-full">
												<LazyImg
													src="{w.product?.img}"
													alt="{w.name}"
													width="192"
													class="h-full w-full object-contain object-bottom text-xs" />
											</div>

											<div class="mx-auto p-2 text-center text-sm sm:p-4">
												{#if $page.data?.store?.isFnb && w.product?.vendor?.businessName}
													<h4 class="mb-2 font-semibold">
														{w.product?.vendor?.businessName}
													</h4>
												{:else if !$page.data?.store?.isFnb && w.product && w.product?.brand}
													<h4 class="mb-2 font-semibold">
														{w.product?.brand.name}
													</h4>
												{/if}

												<div class="mb-2 flex items-start justify-center">
													<h6 class="flex-1 truncate font-medium">
														{w.product?.name}
													</h6>

													{#if $page?.data?.store?.isFnb && w.product.foodType}
														<div>
															{#if w.product.foodType === 'veg'}
																<img src="/product/veg.png" alt="veg" class="h-5 w-5" />
															{:else if w.product.foodType === 'nonveg'}
																<img src="/product/non-veg.png" alt="non veg" class="h-5 w-5" />
															{/if}
														</div>
													{/if}
												</div>

												<div
													class="flex flex-wrap items-center justify-center gap-2 overflow-hidden overflow-ellipsis text-xs">
													<span class="whitespace-nowrap text-base font-bold">
														{currency(w.product.price, $page.data?.store?.currencySymbol)}
													</span>

													{#if w.product?.mrp > w.product?.price}
														<strike class="whitespace-nowrap text-gray-500">
															{currency(w.product?.mrp, $page.data?.store?.currencySymbol)}
														</strike>

														{#if Math.floor(((w.product?.mrp - w.product?.price) / w.product?.mrp) * 100) > 0}
															<span class="whitespace-nowrap text-primary-500">
																({Math.floor(
																	((w.product?.mrp - w.product?.price) / w.product?.mrp) * 100
																)}% off)
															</span>
														{/if}
													{/if}
												</div>
											</div>
										</div>
									</a>

									<input type="hidden" name="pid" value="{w.product?._id}" />

									<input type="hidden" name="vid" value="{w.product?._id}" />

									<input type="hidden" name="qty" value="{1}" />

									<input
										type="hidden"
										name="options"
										value="{JSON.stringify(w.product?.options)}" />

									<input type="hidden" name="customizedImg" value="{'undefined'}" />
									<button
										type="submit"
										class="w-full border-t p-2 font-semibold uppercase tracking-wide text-primary-500 transition duration-300 focus:outline-none hover:bg-primary-50">
										Move To Bag
									</button>

									{#if loadingProduct[wx]}
										<div
											class="absolute inset-0 flex items-center justify-center bg-black bg-opacity-50">
											<svg
												class="mx-auto h-5 w-5 animate-spin text-white"
												xmlns="http://www.w3.org/2000/svg"
												fill="none"
												viewBox="0 0 24 24">
												<circle
													class="opacity-25"
													cx="12"
													cy="12"
													r="10"
													stroke="currentColor"
													stroke-width="4"></circle>
												<path
													class="opacity-75"
													fill="currentColor"
													d="M4 12a8 8 0 018-8V0C5.373 0 0 5.373 0 12h4zm2 5.291A7.962 7.962 0 014 12H0c0 3.042 1.135 5.824 3 7.938l3-2.647z">
												</path>
											</svg>
										</div>
									{/if}
								</form>

								{#if bounceItemFromTop}
									<AnimatedCartItem img="{w.product?.img}" />
								{/if}
							{/if}
						{/each}

						{#each { length: 8 } as _}
							<div class="hidden sm:block">
								<DummyProductCard />
							</div>
						{/each}
					</div>
				{/if}
			</div>
		{/if}
	</div>
</div><|MERGE_RESOLUTION|>--- conflicted
+++ resolved
@@ -89,7 +89,6 @@
 			</div>
 		{:else}
 			<div class="relative">
-<<<<<<< HEAD
 				<div>
 					<h1 class="mb-5 font-serif text-2xl font-medium md:text-3xl lg:text-4xl">
 						My Wishlist ({wishlistedProducts?.length || 0})
@@ -135,11 +134,6 @@
 													d="M6 18L18 6M6 6l12 12"></path>
 											</svg>
 										</BlackButton>
-=======
-				<h1 class="mb-5 font-serif text-2xl font-medium md:text-3xl lg:text-4xl">
-					My Wishlist ({wishlistedProducts?.count || 0})
-				</h1>
->>>>>>> 7868c8e3
 
 				{#if wishlistedProducts?.data?.length}
 					<div
