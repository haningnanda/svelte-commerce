<<<<<<< HEAD
<script>
import { goto } from '$app/navigation'
import BackButton from '$lib/ui/BackButton.svelte'
import SaveAddress from '../../my/addresses/_SaveAddress.svelte'
import SEO from '$lib/components/SEO/index.svelte'

const seoProps = {
	title: 'Address Details ',
	description: 'Details about the category, name, contact, ratings, message, comments'
}

export let data

function redirectToCheckout({ detail }) {
	if (detail.id === 'new' && detail.newAddressId) {
		goto(`/checkout/payment-options?address=${detail.newAddressId}`)
	}
}
</script>

<SEO {...seoProps} />

<div class="container mx-auto min-h-screen max-w-3xl p-3 py-5 sm:p-10">
	<header
		class="mb-5 flex flex-col-reverse items-start md:items-center justify-between md:flex-row gap-2">
		<h1 class="text-xl font-medium md:text-2xl lg:text-3xl">
			{#if data.id === 'new'}
				<span> Add New Address </span>
			{:else}
				<span> Edit Address </span>
			{/if}
		</h1>

		<div class="mr-3">
			<BackButton to="/checkout/address" class="" />
		</div>
	</header>

	<SaveAddress
		address="{data.address}"
		countries="{data.countries}"
		states="{data.states}"
		on:saved="{({ detail }) => redirectToCheckout({ detail })}" />
</div>
=======
<script>
import { goto } from '$app/navigation'
import {BackButton} from '$lib/ui'
import SaveAddress from '../../my/addresses/_SaveAddress.svelte'
import SEO from '$lib/components/SEO/index.svelte'

const seoProps = {
	title: 'Address Details ',
	description: 'Details about the category, name, contact, ratings, message, comments'
}

export let data

function redirectToCheckout({ detail }) {
	// console.log('{detail}', { detail })

	if (detail.id === 'new' && detail.newAddressId) {
		goto(`/checkout/payment-options?address=${detail.newAddressId}`)
	}
}
</script>

<SEO {...seoProps} />

<div class="container mx-auto min-h-screen max-w-3xl p-3 py-5 sm:p-10">
	<header
		class="mb-5 flex flex-col-reverse items-start md:items-center justify-between md:flex-row gap-2">
		<h1 class="text-xl font-medium md:text-2xl lg:text-3xl">
			{#if data.id === 'new'}
				<span> Add New Address </span>
			{:else}
				<span> Edit Address </span>
			{/if}
		</h1>

		<div class="mr-3">
			<BackButton to="/checkout/address" class="" />
		</div>
	</header>

	<SaveAddress
		address="{data.address}"
		countries="{data.countries}"
		states="{data.states}"
		on:saved="{({ detail }) => redirectToCheckout({ detail })}" />
</div>
>>>>>>> ec9fd910
<|MERGE_RESOLUTION|>--- conflicted
+++ resolved
@@ -1,7 +1,6 @@
-<<<<<<< HEAD
 <script>
 import { goto } from '$app/navigation'
-import BackButton from '$lib/ui/BackButton.svelte'
+import {BackButton} from '$lib/ui'
 import SaveAddress from '../../my/addresses/_SaveAddress.svelte'
 import SEO from '$lib/components/SEO/index.svelte'
 
@@ -42,52 +41,4 @@
 		countries="{data.countries}"
 		states="{data.states}"
 		on:saved="{({ detail }) => redirectToCheckout({ detail })}" />
-</div>
-=======
-<script>
-import { goto } from '$app/navigation'
-import {BackButton} from '$lib/ui'
-import SaveAddress from '../../my/addresses/_SaveAddress.svelte'
-import SEO from '$lib/components/SEO/index.svelte'
-
-const seoProps = {
-	title: 'Address Details ',
-	description: 'Details about the category, name, contact, ratings, message, comments'
-}
-
-export let data
-
-function redirectToCheckout({ detail }) {
-	// console.log('{detail}', { detail })
-
-	if (detail.id === 'new' && detail.newAddressId) {
-		goto(`/checkout/payment-options?address=${detail.newAddressId}`)
-	}
-}
-</script>
-
-<SEO {...seoProps} />
-
-<div class="container mx-auto min-h-screen max-w-3xl p-3 py-5 sm:p-10">
-	<header
-		class="mb-5 flex flex-col-reverse items-start md:items-center justify-between md:flex-row gap-2">
-		<h1 class="text-xl font-medium md:text-2xl lg:text-3xl">
-			{#if data.id === 'new'}
-				<span> Add New Address </span>
-			{:else}
-				<span> Edit Address </span>
-			{/if}
-		</h1>
-
-		<div class="mr-3">
-			<BackButton to="/checkout/address" class="" />
-		</div>
-	</header>
-
-	<SaveAddress
-		address="{data.address}"
-		countries="{data.countries}"
-		states="{data.states}"
-		on:saved="{({ detail }) => redirectToCheckout({ detail })}" />
-</div>
->>>>>>> ec9fd910
+</div>