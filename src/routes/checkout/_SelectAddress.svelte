<script>
import { createEventDispatcher } from 'svelte'
import { session } from '$app/stores'
import { goto } from '$app/navigation'
import AddressSkeleton from './_AddressSkeleton.svelte'
import Radio from '$lib/ui/Radio.svelte'
import { onMount } from 'svelte'
import { del, get } from '../../util/api'
import { toasts } from 'svelte-toasts'
const dispatch = createEventDispatcher()

let id = null
export let returnUrl = null
export let addReturnUrl = null
export let selectedAddress = null
let skeleton = false,
	iconloading = false,
	addresses = null
$: user = $session.user

onMount(() => {
	getAddress()
})
function selectFirstAddress(x) {
	selectedAddress = x?.addresses[0]?.id
	return x
}
function addressChanged(e) {
	selectedAddress = e
	dispatch('addressChanged', e)
}
async function getAddress() {
	try {
		skeleton = true
		addresses = await get('addresses/my')
		// Can not push automatically, because it creates bad user experience when user clicks on back to address list page
		// if (addresses.count < 1) goto(addReturnUrl)
		selectedAddress = addresses?.data[0]?.id
	} catch (e) {
	} finally {
		skeleton = false
	}
}
function edit(id) {
	goto(`${returnUrl}?id=${id}`)
}
async function remove(id) {
	if (confirm('Are you sure to delete?')) {
		try {
			iconloading = true
			await del(`addresses/${id}`)
			await getAddress()
			showToast('Address deleted successfully', 'success')
		} catch (e) {
			showToast(e, 'error')
		} finally {
			iconloading = false
		}
	}
}
const showToast = (title, type) => {
	const toast = toasts.add({
		title: title,
		description: '',
		duration: 5000, // 0 or negative to avoid auto-remove
		type: type || 'info',
		theme: 'dark',
		placement: 'top-center',
		showProgress: false,
		onClick: () => {},
		onRemove: () => {},
		// component: BootstrapToast, // allows to override toast component/template per toast
	})
}
</script>

<section>
	{#if skeleton}
		<AddressSkeleton />
	{:else if addresses?.data?.length}
		<div>
			{#each addresses.data as a}
				<div class="border-b py-2 pb-4 sm:py-6">
					<label class="flex flex-row w-full px-2 sm:px-6 cursor-pointer">
						<input
							bind:group="{selectedAddress}"
							type="radio"
							value="{a._id}"
							name="group"
<<<<<<< HEAD
							class="mt-1.5 focus:outline-none focus:ring-0 focus:ring-offset-0"
							on:change="{() => addressChanged(a._id)}" />

						<div class="w-full font-light  text-gray-800  ms-2">
=======
							class="mt-1.5" />
						<div class="w-full font-light  text-gray-800 cursor-pointer ms-2">
							<!-- on:change="{() => addressChanged(a._id)}" /> -->
>>>>>>> 6da4e13a
							<h5 class="capitalize font-semibold tracking-wide md:text-lg">
								{a.firstName}
								{a.lastName}
							</h5>

							<div class="text-sm md:text-base flex items-start my-1 sm:w-2/3">
								<h5
									class="font-semibold tracking-wide me-2 w-16 sm:w-20 flex items-center justify-between">
									<span>Address</span> <span>:</span>
								</h5>

								<h6 class="flex flex-col">
									<span>{a.address},</span><span>{a.city}, {a.state}, {a.country}</span>
								</h6>
							</div>

							<div class="text-sm md:text-base  flex items-start my-1 sm:w-2/3">
								<h5
									class="font-semibold tracking-wide me-2 w-16 sm:w-20 flex items-center justify-between">
									<span>Pin</span> <span>:</span>
								</h5>

								<h6>{a.zip}</h6>
							</div>

							<div class="text-sm md:text-base  flex items-start my-1 sm:w-2/3">
								<h5
									class="font-semibold tracking-wide me-2 w-16 sm:w-20 flex items-center justify-between">
									<span>Phone</span> <span>:</span>
								</h5>

								<h6>{a.phone}</h6>
							</div>

							<div class="text-sm md:text-base  flex items-start my-1 sm:w-2/3">
								<h5
									class="font-semibold tracking-wide me-2 w-16 sm:w-20 flex items-center justify-between">
									<span>Email</span> <span>:</span>
								</h5>

								<h6>{a.email}</h6>
							</div>
						</div>
					</label>

					<div
						class="mx-8 sm:mx-10 mt-5 flex items-center text-sm sm:text-base space-x-5 sm:space-x-10">
						<button
							type="button"
							class="py-2 px-4 rounded-md shadow-md border border-primary-500 hover:bg-primary-500 hover:text-white text-primary-500 focus:outline-none w-full transition duration-300 font-semibold tracking-wide"
							on:click="{() => edit(a.id)}">
							EDIT
						</button>
						<button
							type="button"
							class="py-2 px-4 rounded-md hover:shadow-md border border-transparent hover:border-gray-500 bg-transparent hover:bg-gray-500 hover:text-white text-gray-500 focus:outline-none w-full transition duration-300 font-semibold tracking-wide"
							on:click="{() => remove(a._id)}">
							{#if iconloading}
								<div class="flex justify-center">
									<svg
										style="height: 20px; width: 20px"
										class="text-gray-500 -ms-1 animate-spin"
										xmlns="http://www.w3.org/2000/svg"
										fill="none"
										viewBox="0 0 24 24">
										<circle
											class="opacity-25"
											cx="12"
											cy="12"
											r="10"
											stroke="currentColor"
											stroke-width="4"></circle>
										<path
											class="opacity-75"
											fill="currentColor"
											d="M4 12a8 8 0 018-8V0C5.373 0 0 5.373 0 12h4zm2 5.291A7.962 7.962 0 014 12H0c0 3.042 1.135 5.824 3 7.938l3-2.647z"
										></path>
									</svg>
								</div>
							{:else}
								<span>REMOVE</span>
							{/if}
						</button>
					</div>
				</div>
			{/each}
			{#if addresses?.data?.length < 1}
				<div class="p-6 text-lg text-center text-gray-500">No Address found</div>
			{/if}
		</div>
	{/if}
</section><|MERGE_RESOLUTION|>--- conflicted
+++ resolved
@@ -87,16 +87,9 @@
 							type="radio"
 							value="{a._id}"
 							name="group"
-<<<<<<< HEAD
-							class="mt-1.5 focus:outline-none focus:ring-0 focus:ring-offset-0"
-							on:change="{() => addressChanged(a._id)}" />
-
-						<div class="w-full font-light  text-gray-800  ms-2">
-=======
 							class="mt-1.5" />
 						<div class="w-full font-light  text-gray-800 cursor-pointer ms-2">
 							<!-- on:change="{() => addressChanged(a._id)}" /> -->
->>>>>>> 6da4e13a
 							<h5 class="capitalize font-semibold tracking-wide md:text-lg">
 								{a.firstName}
 								{a.lastName}
