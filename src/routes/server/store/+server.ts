--- conflicted
+++ resolved
@@ -16,12 +16,8 @@
 			cookies
 		})
 		store = storeRes.storeOne
-<<<<<<< HEAD
-		setHeaders({ 'Cache-Control': 'max-age=60' })
-=======
 
 		setHeaders({ 'Cache-Control': 'max-age=300' })
->>>>>>> 207e7bfd
 	} catch (e) {}
 	return json({ store })
 }