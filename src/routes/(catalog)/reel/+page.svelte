--- conflicted
+++ resolved
@@ -1,9 +1,6 @@
 <script lang="ts">
 import { page } from '$app/stores'
-<<<<<<< HEAD
-=======
 import {CatelogNav} from '$lib/components'
->>>>>>> ec9fd910
 import dayjs from 'dayjs'
 import SEO from '$lib/components/SEO/index.svelte'
 import ReelSlider from './ReelSlider.svelte'
