--- conflicted
+++ resolved
@@ -57,47 +57,6 @@
 	// 		}
 	// 	})
 	// }
-<<<<<<< HEAD
-	// // Get the User-Agent header from the request
-	// const userAgent = navigator.userAgent || navigator.vendor || window.opera
-	// // console.log('userAgent', userAgent)
-	// // Check if the User-Agent indicates an Android device
-	// // const isAndroid = userAgent.includes('Android')
-
-	// if (/android/i.test(userAgent) && $page.url.host !== 'm.zapvi.in') {
-	// 	// Attempt to open the app using the custom URL scheme
-	// 	window.location.href = `zapviin://m.zapvi.in/?slug=${$page.url.pathname.substring(1)}`
-	// }
-	// console.log(allMegamenu)
-
-	try {
-		if (!megamenu.length) {
-			// console.log('Calling megamenu api')
-			const megamenuRes = await CategoryService.fetchMegamenuData({
-				megamenu: true,
-				storeId: $page.data.store.id,
-				origin: $page.data.origin,
-				isCors: $page.data.isCors
-			})
-			MegamenuStore.update((currentData) => {
-				return megamenuRes
-			})
-		}
-	} catch (e) {}
-
-	try {
-		if (!allMegamenu.length) {
-			// console.log('Calling all megamenu api')
-			const megamenuRes = await CategoryService.fetchMegamenuData({
-				megamenu: false,
-				storeId: $page.data.store.id,
-				origin: $page.data.origin,
-				isCors: $page.data.isCors
-			})
-			AllMegamenuStore.update((currentData) => {
-				return megamenuRes
-			})
-=======
 	if (browser) {
 		// Get the User-Agent header from the request
 		const userAgent = navigator.userAgent || navigator.vendor || window.opera
@@ -108,7 +67,6 @@
 		if (/android/i.test(userAgent) && $page.url.host !== 'm.zapvi.in') {
 			// Attempt to open the app using the custom URL scheme
 			window.location.href = `zapviin://m.zapvi.in/?slug=${$page.url.pathname.substring(1)}`
->>>>>>> 2c1dba03
 		}
 
 		getMegamenuFromStore({
